--- conflicted
+++ resolved
@@ -16,11 +16,7 @@
   },
   root: path.resolve(__dirname, 'client'),
   build: {
-<<<<<<< HEAD
     outDir: path.resolve(__dirname, 'dist/server/public'),
-=======
-    outDir: path.resolve(__dirname, "dist"),
->>>>>>> f33b4a75
     emptyOutDir: true,
     rollupOptions: {
       output: {
