<!DOCTYPE html>
<html lang="en">
  <head>
    <meta charset="UTF-8" />
    <meta name="viewport" content="width=device-width, initial-scale=1.0, maximum-scale=1.0, user-scalable=no, viewport-fit=cover" />
    <meta name="theme-color" content="#1b4332" />
    <meta name="apple-mobile-web-app-capable" content="yes" />
    <meta name="apple-mobile-web-app-status-bar-style" content="black-translucent" />
<<<<<<< HEAD
    
=======
    <meta name="google-signin-client_id" content="798510659255-vhb18ruokhvkbft5ddjo0pke399fhjgi.apps.googleusercontent.com">

>>>>>>> f33b4a75
    <!-- Primary Meta Tags -->
    <title>Stack Tracker</title>
    <meta name="title" content="Stack Tracker">
    <meta name="description" content="Unlock your health potential. Personalize, Track, Optimize">

    <!-- Open Graph / Facebook -->
    <meta property="og:type" content="website">
    <meta property="og:url" content="https://stacktracker.io/">
    <meta property="og:title" content="Stack Tracker - Supplement Tracking & Optimization">
    <meta property="og:description" content="Unlock your health potential. Personalize, Track, Optimize">
    <meta property="og:image" content="https://stacktracker.io/images/Logoplustextjpeg.jpg">
    <meta property="og:image:width" content="1200">
    <meta property="og:image:height" content="630">
    <meta property="og:site_name" content="Stack Tracker">
    <meta property="og:fb:app_id" content="1373463540447572">

    <!-- Twitter -->
    <meta name="twitter:card" content="summary_large_image">
    <meta name="twitter:url" content="https://stacktracker.io/">
    <meta name="twitter:title" content="Stack Tracker - Supplement Tracking & Optimization">
    <meta name="twitter:description" content="Unlock your health potential. Personalize, Track, Optimize">
    <meta name="twitter:image" content="https://stacktracker.io/images/Logoplustextjpeg.jpg">
    <meta name="twitter:image:alt" content="Stack Tracker Logo">

    <script src="https://accounts.google.com/gsi/client" async defer></script>
    <!-- Google tag (gtag.js) -->
    <script async src="https://www.googletagmanager.com/gtag/js?id=G-NGDFVQPN39"></script>
    <script>
      window.dataLayer = window.dataLayer || [];
      function gtag(){dataLayer.push(arguments);}
      gtag('js', new Date());

      gtag('config', 'G-NGDFVQPN39', {
        'debug_mode': true,
        'send_page_view': true
      });
      console.log('Google Analytics initialized with ID: G-NGDFVQPN39');
    </script>
  </head>
  <body>
    <div id="root"></div>
    <script type="module" src="/src/main.tsx"></script>
  </body>
</html><|MERGE_RESOLUTION|>--- conflicted
+++ resolved
@@ -6,12 +6,8 @@
     <meta name="theme-color" content="#1b4332" />
     <meta name="apple-mobile-web-app-capable" content="yes" />
     <meta name="apple-mobile-web-app-status-bar-style" content="black-translucent" />
-<<<<<<< HEAD
-    
-=======
     <meta name="google-signin-client_id" content="798510659255-vhb18ruokhvkbft5ddjo0pke399fhjgi.apps.googleusercontent.com">
 
->>>>>>> f33b4a75
     <!-- Primary Meta Tags -->
     <title>Stack Tracker</title>
     <meta name="title" content="Stack Tracker">
