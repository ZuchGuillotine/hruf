--- conflicted
+++ resolved
@@ -1,16 +1,22 @@
-<<<<<<< HEAD
-import { StrictMode } from 'react';
-import { createRoot } from 'react-dom/client';
-import App from './App';
-import './index.css';
-=======
+/**
+    * @description      : 
+    * @author           : 
+    * @group            : 
+    * @created          : 05/06/2025 - 13:57:31
+    
+    * 
+    * MODIFICATION LOG
+    * - Version         : 1.0.0
+    * - Date            : 05/06/2025
+    * - Author          : 
+    * - Modification    : 
+**/
 import { StrictMode } from "react";
 import { createRoot } from "react-dom/client";
 import App from "./App";
 import "./index.css";
->>>>>>> f33b4a75
 
-createRoot(document.getElementById('root')!).render(
+createRoot(document.getElementById("root")!).render(
   <StrictMode>
     <App />
   </StrictMode>
