<<<<<<< HEAD
=======


>>>>>>> f33b4a75
import React from 'react';
import {
  LineChart,
  Line,
  CartesianGrid,
  XAxis,
  YAxis,
  Tooltip,
  Legend,
  ResponsiveContainer,
} from 'recharts';
import { Card } from '@/components/ui/card';
import type { Series } from '@/types/chart';

const CHART_COLORS = {
<<<<<<< HEAD
  lipid: '#ef4444', // red-500
  metabolic: '#3b82f6', // blue-500
  thyroid: '#10b981', // emerald-500
  vitamin: '#f59e0b', // amber-500
  blood: '#8b5cf6', // violet-500
  liver: '#f97316', // orange-500
  kidney: '#06b6d4', // cyan-500
  hormone: '#ec4899', // pink-500
  mineral: '#6366f1', // indigo-500
  other: '#6b7280', // gray-500
=======
  lipid: '#FF6B6B',
  metabolic: '#4ECDC4',
  thyroid: '#45B7D1',
  vitamin: '#96CEB4',
  blood: '#D4A5A5',
  liver: '#FFA07A',
  kidney: '#20B2AA',
  hormone: '#FFB6C1',
  mineral: '#9370DB',
  other: '#666666'
>>>>>>> f33b4a75
};

interface BiomarkerHistoryChartProps {
  series: Series[];
}

export function BiomarkerHistoryChart({ series }: BiomarkerHistoryChartProps) {
  console.log('BiomarkerHistoryChart received series:', series);

  if (!series || series.length === 0) {
    console.log('No series data available for chart');
    return (
      <Card className="p-6">
        <div className="text-center text-gray-500">
          <p>No biomarker data selected for visualization</p>
        </div>
      </Card>
    );
  }

  const chartData = React.useMemo(() => {
    if (!series?.length) return [];

    // Get all unique dates
    const dates = Array.from(new Set(series.flatMap((s) => s.points.map((p) => p.testDate)))).sort(
      (a, b) => new Date(a).getTime() - new Date(b).getTime()
    );

    // Create data points for each date
    return dates.map((date) => {
      const dataPoint: Record<string, any> = {
        testDate: date,
        formattedDate: new Date(date).toLocaleDateString(),
      };

      // Add values for each series
      series.forEach((s) => {
        const point = s.points.find((p) => p.testDate === date);
        if (point) {
          dataPoint[s.name] = point.value;
          dataPoint[`${s.name}_unit`] = s.unit;
          dataPoint[`${s.name}_status`] = point.status;
        }
      });

      return dataPoint;
    });

    return dates.map((date) => {
      const entry: Record<string, any> = {
        testDate: date,
        formattedDate: new Date(date).toLocaleDateString('en-US', {
          month: 'short',
          day: 'numeric',
          year: 'numeric',
        }),
      };

      series.forEach((s) => {
        if (s && s.points) {
          const point = s.points.find((p) => p.testDate === date);
          if (point) {
            entry[s.name] = point.value;
            entry[`${s.name}_unit`] = s.unit;
          }
        }
      });
      return entry;
    });
  }, [series]);

  const uniqueUnits = React.useMemo(() => {
    return Array.from(new Set(series.map((s) => s.unit)));
  }, [series]);

  const yAxisDomain = React.useMemo(() => {
    if (series.length === 0) return ['auto', 'auto'];

    const allValues = series.flatMap((s) => s.points.map((p) => p.value));
    const min = Math.min(...allValues);
    const max = Math.max(...allValues);
    const padding = (max - min) * 0.1;

    return [Math.max(0, min - padding), max + padding];
  }, [series]);

  const formatTooltipValue = (value: any, name: string, props: any) => {
    const unit = props.payload[`${name}_unit`];
    const status = props.payload[`${name}_status`];

    return [`${value} ${unit || ''}`, name, status && status !== 'Normal' ? ` (${status})` : ''];
  };

  const formatTooltipLabel = (label: string) => {
    return new Date(label).toLocaleDateString('en-US', {
      weekday: 'short',
      year: 'numeric',
      month: 'short',
      day: 'numeric',
    });
  };

  if (series.length === 0) {
    return (
      <div className="w-full h-[400px] bg-white rounded-lg p-4 shadow-sm mb-4 border">
        <div className="flex items-center justify-center h-full">
          <div className="text-center">
            <div className="text-gray-400 mb-2">
              <svg className="w-16 h-16 mx-auto" fill="currentColor" viewBox="0 0 20 20">
                <path
                  fillRule="evenodd"
                  d="M3 3a1 1 0 000 2v8a2 2 0 002 2h2.586l-1.293 1.293a1 1 0 101.414 1.414L10 15.414l2.293 2.293a1 1 0 001.414-1.414L12.414 15H15a2 2 0 002-2V5a1 1 0 100-2H3zm11.707 4.707a1 1 0 00-1.414-1.414L10 9.586 8.707 8.293a1 1 0 00-1.414 1.414l2 2a1 1 0 001.414 0l4-4z"
                  clipRule="evenodd"
                />
              </svg>
            </div>
            <p className="text-lg text-gray-600 mb-1">Select biomarkers to view trends</p>
            <p className="text-sm text-gray-500">
              Choose one or more biomarkers from the filter above
            </p>
          </div>
        </div>
      </div>
    );
  }

  return (
    <div className="w-full h-[400px] bg-white rounded-lg p-4 shadow-sm mb-4 border">
      <div className="mb-4">
        <h3 className="text-lg font-semibold text-gray-800">Biomarker Trends</h3>
        <p className="text-sm text-gray-600">
          {series.length} biomarker{series.length === 1 ? '' : 's'} • {chartData.length} data point
          {chartData.length === 1 ? '' : 's'}
          {uniqueUnits.length > 1 && (
            <span className="ml-2 text-amber-600">⚠️ Multiple units: {uniqueUnits.join(', ')}</span>
          )}
        </p>
      </div>

      <ResponsiveContainer width="100%" height="90%">
        <LineChart data={chartData} margin={{ top: 20, right: 30, left: 20, bottom: 60 }}>
          <CartesianGrid strokeDasharray="3 3" stroke="#f0f0f0" />
          <XAxis
            dataKey="testDate"
            tickFormatter={(value) =>
              new Date(value).toLocaleDateString('en-US', {
                month: 'short',
                day: 'numeric',
              })
            }
            stroke="#666"
            angle={-45}
            textAnchor="end"
            height={60}
            interval="preserveStartEnd"
          />
          <YAxis
            stroke="#666"
            domain={yAxisDomain}
            label={{
              value: uniqueUnits.length === 1 ? uniqueUnits[0] : 'Value',
              angle: -90,
              position: 'insideLeft',
              offset: 10,
              style: { textAnchor: 'middle' },
            }}
          />
          <Tooltip
            labelFormatter={formatTooltipLabel}
            formatter={formatTooltipValue}
            contentStyle={{
              backgroundColor: 'rgba(255, 255, 255, 0.95)',
              border: '1px solid #e5e7eb',
              borderRadius: '8px',
              boxShadow: '0 4px 6px -1px rgba(0, 0, 0, 0.1)',
            }}
            labelStyle={{
              color: '#374151',
              fontWeight: 'bold',
            }}
          />
          <Legend
            verticalAlign="top"
            height={36}
            iconType="line"
            wrapperStyle={{
              paddingBottom: '20px',
            }}
          />

          {series.map((s) => {
            const color =
              CHART_COLORS[s.category as keyof typeof CHART_COLORS] || CHART_COLORS.other;
            return (
              <Line
                key={s.name}
                type="monotone"
                dataKey={s.name}
                stroke={color}
                strokeWidth={2}
                dot={{
                  fill: color,
                  strokeWidth: 2,
                  r: 4,
                }}
                activeDot={{
                  r: 6,
                  strokeWidth: 2,
                  fill: color,
                  stroke: '#fff',
                }}
                name={`${s.name} (${s.unit})`}
                connectNulls={false}
              />
            );
          })}
        </LineChart>
      </ResponsiveContainer>
    </div>
  );
}
<|MERGE_RESOLUTION|>--- conflicted
+++ resolved
@@ -1,8 +1,3 @@
-<<<<<<< HEAD
-=======
-
-
->>>>>>> f33b4a75
 import React from 'react';
 import {
   LineChart,
@@ -15,21 +10,15 @@
   ResponsiveContainer,
 } from 'recharts';
 import { Card } from '@/components/ui/card';
-import type { Series } from '@/types/chart';
+import type { Series } from '../../../src/types/chart';
+
+interface ChartPoint {
+  testDate: string;
+  value: number;
+  status?: string;
+}
 
 const CHART_COLORS = {
-<<<<<<< HEAD
-  lipid: '#ef4444', // red-500
-  metabolic: '#3b82f6', // blue-500
-  thyroid: '#10b981', // emerald-500
-  vitamin: '#f59e0b', // amber-500
-  blood: '#8b5cf6', // violet-500
-  liver: '#f97316', // orange-500
-  kidney: '#06b6d4', // cyan-500
-  hormone: '#ec4899', // pink-500
-  mineral: '#6366f1', // indigo-500
-  other: '#6b7280', // gray-500
-=======
   lipid: '#FF6B6B',
   metabolic: '#4ECDC4',
   thyroid: '#45B7D1',
@@ -40,7 +29,6 @@
   hormone: '#FFB6C1',
   mineral: '#9370DB',
   other: '#666666'
->>>>>>> f33b4a75
 };
 
 interface BiomarkerHistoryChartProps {
@@ -65,7 +53,7 @@
     if (!series?.length) return [];
 
     // Get all unique dates
-    const dates = Array.from(new Set(series.flatMap((s) => s.points.map((p) => p.testDate)))).sort(
+    const dates = Array.from(new Set(series.flatMap((s) => s.points.map((p: ChartPoint) => p.testDate)))).sort(
       (a, b) => new Date(a).getTime() - new Date(b).getTime()
     );
 
@@ -78,7 +66,7 @@
 
       // Add values for each series
       series.forEach((s) => {
-        const point = s.points.find((p) => p.testDate === date);
+        const point = s.points.find((p: ChartPoint) => p.testDate === date);
         if (point) {
           dataPoint[s.name] = point.value;
           dataPoint[`${s.name}_unit`] = s.unit;
@@ -87,28 +75,6 @@
       });
 
       return dataPoint;
-    });
-
-    return dates.map((date) => {
-      const entry: Record<string, any> = {
-        testDate: date,
-        formattedDate: new Date(date).toLocaleDateString('en-US', {
-          month: 'short',
-          day: 'numeric',
-          year: 'numeric',
-        }),
-      };
-
-      series.forEach((s) => {
-        if (s && s.points) {
-          const point = s.points.find((p) => p.testDate === date);
-          if (point) {
-            entry[s.name] = point.value;
-            entry[`${s.name}_unit`] = s.unit;
-          }
-        }
-      });
-      return entry;
     });
   }, [series]);
 
