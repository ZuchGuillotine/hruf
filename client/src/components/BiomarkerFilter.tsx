--- conflicted
+++ resolved
@@ -15,11 +15,7 @@
   kidney: 'bg-teal-100 hover:bg-teal-200 border-teal-300',
   hormone: 'bg-pink-100 hover:bg-pink-200 border-pink-300',
   mineral: 'bg-indigo-100 hover:bg-indigo-200 border-indigo-300',
-<<<<<<< HEAD
-  other: 'bg-gray-100 hover:bg-gray-200 border-gray-300',
-=======
   other: 'bg-gray-100 hover:bg-gray-200 border-gray-300'
->>>>>>> f33b4a75
 } as const;
 
 type CategoryType = keyof typeof CATEGORY_COLORS;
