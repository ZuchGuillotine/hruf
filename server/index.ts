/**
 * @description      :
 * @author           :
 * @group            :
 * @created          : 17/05/2025 - 00:17:24
 *
 * MODIFICATION LOG
 * - Version         : 1.0.0
 * - Date            : 17/05/2025
 * - Author          :
 * - Modification    :
 **/
import dotenv from 'dotenv';
dotenv.config();
<<<<<<< HEAD
import express, { type Request, Response, NextFunction } from 'express';
import { registerRoutes } from './routes';
import { setupVite, serveStatic, log } from './vite';
=======

// Detect deployment mode and set NODE_ENV immediately
const isDeploymentMode = process.env.REPLIT_DEPLOYMENT === 'true' || 
                         process.env.REPLIT_DEPLOYMENT === '1' ||
                         process.env.RAILWAY_ENVIRONMENT === 'production' ||
                         process.env.VERCEL === '1' ||
                         process.env.NETLIFY === 'true';

// Force NODE_ENV to production during deployment BEFORE any imports
if (isDeploymentMode || !process.env.NODE_ENV) {
  process.env.NODE_ENV = 'production';
  console.log('Set NODE_ENV to production for deployment');
}

console.log('Deployment mode check at startup:', {
  REPLIT_DEPLOYMENT: process.env.REPLIT_DEPLOYMENT,
  NODE_ENV: process.env.NODE_ENV,
  isDeploymentMode
});
import express, { type Request, Response, NextFunction } from "express";
import { registerRoutes } from "./routes";
import { setupVite, serveStatic, log } from "./vite";
>>>>>>> f33b4a75
import { fileURLToPath } from 'url';
import { dirname } from 'path';
import rateLimit from 'express-rate-limit';
import slowDown from 'express-slow-down';
import { db } from '../db';
import cors from 'cors';
import { setupAuth } from './auth';
import setupQueryRoutes from './routes/queryRoutes';
import setupSummaryRoutes from './routes/summaryRoutes';
import { setAuthInfo } from './middleware/authMiddleware';
import { handleStripeRedirects } from './middleware/stripeAuthMiddleware';
import session from 'express-session';
<<<<<<< HEAD
import createMemoryStore from 'memorystore';
import crypto from 'crypto';
import { serviceInitializer } from './services/serviceInitializer';
import path from 'path';
import stripeRoutes from './routes/stripe';
import adminRoutes from './routes/admin';
import { summaryTaskManager } from './cron/summaryManager';
import { updateTrialStatusesCron } from './cron/updateTrialStatuses';
import { processMissingBiomarkersCron } from './cron/processMissingBiomarkers';
import { healthCheck } from './utils/healthCheck';
import fs from 'fs';
=======
import createMemoryStore from "memorystore";
import crypto from "crypto";
import path from "path";
import stripeRoutes from './routes/stripe';
import adminRoutes from './routes/admin';
>>>>>>> f33b4a75

const __filename = fileURLToPath(import.meta.url);
const __dirname = dirname(__filename);

const app = express();

// Remove the immediate "/" route - let Vite/static serving handle the React app

// Add type for custom error
interface CustomError extends Error {
  status?: number;
  statusCode?: number;
  code?: string;
}

// Essential middleware
app.set('trust proxy', 1);
app.use(express.json());
app.use(express.urlencoded({ extended: false }));
app.use(
  cors({
    origin: true,
    credentials: true,
    methods: ['GET', 'POST', 'PUT', 'DELETE', 'OPTIONS'],
    allowedHeaders: ['Content-Type', 'Authorization', 'Cookie'],
  })
);

// Enhanced session configuration
const DAY_IN_MS = 24 * 60 * 60 * 1000;
const MemoryStore = createMemoryStore(session);

// Ensure session secret is properly set and logged
const sessionSecret = process.env.SESSION_SECRET;
if (!sessionSecret || sessionSecret.length < 32) {
  console.warn(
    'WARNING: Session secret is missing or too short. Using a fallback for development only.',
    {
      secretLength: sessionSecret?.length || 0,
      environment: app.get('env'),
      timestamp: new Date().toISOString(),
    }
  );
}

const sessionConfig: session.SessionOptions = {
  secret: sessionSecret || crypto.randomBytes(32).toString('hex'),
  resave: false,
  saveUninitialized: false, // Don't create sessions until something is stored
  store: new MemoryStore({
    checkPeriod: DAY_IN_MS, // Prune expired sessions every 24 hours
    ttl: DAY_IN_MS, // Session TTL (time to live)
  }),
  cookie: {
    secure: app.get('env') === 'production', // HTTPS only in production
    httpOnly: true, // Prevent JavaScript access to cookies
    maxAge: DAY_IN_MS,
<<<<<<< HEAD
    sameSite: app.get('env') === 'production' ? ('none' as const) : ('lax' as const), // Allow cross-site requests in production with HTTPS
    path: '/',
=======
    sameSite: app.get('env') === 'production' ? 'none' : 'lax',
    path: '/'
>>>>>>> f33b4a75
  },
  name: 'stacktracker.sid', // Custom name to avoid default "connect.sid"
};

// Apply secure cookies only with HTTPS in production
if (app.get('env') === 'production') {
  sessionConfig.cookie!.secure = true; // Must be secure if sameSite is none
}

// HEALTH CHECK ENDPOINTS - specific paths only
// These endpoints respond immediately without any service dependencies
app.get('/health', (req, res) => {
  res.status(200).json({
    status: "healthy",
    timestamp: new Date().toISOString(),
    uptime: Math.floor(process.uptime())
  });
});

app.get('/ping', (req, res) => {
  res.status(200).send('pong');
});

app.get('/ready', (req, res) => {
  res.status(200).json({
    status: "ready",
    timestamp: new Date().toISOString()
  });
});

app.get('/readiness', (req, res) => {
  res.status(200).json({
    status: "ready",
    timestamp: new Date().toISOString()
  });
});

// Core middleware setup - order is important
app.use(session(sessionConfig));
setupAuth(app);
app.use(handleStripeRedirects); // Handle authentication for Stripe redirects
app.use(setAuthInfo);

// API middleware
app.use('/api', (req, res, next) => {
  res.setHeader('Content-Type', 'application/json');
  next();
});

// Rate limiting
app.use(
  '/api',
  rateLimit({
    windowMs: 15 * 60 * 1000,
    limit: 100,
    standardHeaders: 'draft-7',
    legacyHeaders: false,
  })
);

app.use(
  '/api',
  slowDown({
    windowMs: 15 * 60 * 1000,
    delayAfter: 50,
    delayMs: (hits) => hits * 100,
  })
);

// Health checks must come before static file handling
// Health check endpoints - excluding root path which should serve React app
app.get(['/health', '/api/health'], (req, res) => {
  return healthCheck(req, res);
});

// Register all API routes first
setupQueryRoutes(app);
setupSummaryRoutes(app);
app.use('/api/stripe', stripeRoutes);
app.use('/api/admin', adminRoutes);
const server = registerRoutes(app);

// Global error handling middleware for API routes
app.use('/api', (err: CustomError, _req: Request, res: Response, _next: NextFunction) => {
  const status = err.status || err.statusCode || 500;
  const message = err.message || 'Internal Server Error';

  console.error('Server Error:', {
    status,
    message,
    stack: err.stack,
    timestamp: new Date().toISOString(),
  });

  res.status(status).json({
    status: 'error',
    message,
    timestamp: new Date().toISOString(),
  });
});

<<<<<<< HEAD
// Serve static files (images)
app.use(express.static(path.join(__dirname, '..', 'client', 'public')));

// Initialize and start server with proper React app serving
async function initializeAndStart() {
  try {
    console.log('Initializing application...');

    // Start server first, then setup Vite/static serving
    console.log('Starting server...');
    await startServer();

    // Setup Vite/static serving AFTER server is running
    if (app.get('env') === 'development') {
      console.log('Setting up Vite development server...');
      await setupVite(app, server);
    } else {
      console.log('Setting up static file serving...');
      app.use(express.static(path.join(__dirname, 'public')));
      // Serve index.html for all routes not explicitly handled
      app.get('*', (req, res) => {
        res.sendFile(path.join(__dirname, 'public', 'index.html'));
      });
    }

    // Initialize background services after server is running
    setTimeout(async () => {
      try {
        console.log('Starting background initialization...');

        // Start cron jobs in background
        summaryTaskManager.startDailySummaryTask();
        summaryTaskManager.startWeeklySummaryTask();
        updateTrialStatusesCron.start();
        processMissingBiomarkersCron.start();

        // Initialize services after server is running
        await serviceInitializer.initializeServices();
        console.log('Background initialization completed successfully');
      } catch (error) {
        console.error('Failed to initialize background services:', error);
      }
    }, 1000);
  } catch (error) {
    console.error('Failed to start server:', error);
    process.exit(1);
  }
}

// Use port 3001 for deployment compatibility (mapped to port 80)
const PORT = process.env.PORT ? parseInt(process.env.PORT) : 3001;
const HOST = '0.0.0.0'; // Required for Replit deployments

async function startServer() {
  try {
    console.log(`Starting server on ${HOST}:${PORT}`);

    // Use port 5000 consistently as in successful deployment
    server.listen(PORT, HOST, () => {
      console.log(
        `Server started on ${HOST}:${PORT} (${process.env.NODE_ENV || 'development'} mode)`
      );
      console.log('Health check endpoints available at /, /health, and /api/health');

      // Log where the static files are expected to be found in production
      if (process.env.NODE_ENV === 'production') {
        const publicPath = path.join(__dirname, 'public');
        console.log('In production mode, looking for static files at:', publicPath);
        console.log('Current working directory:', process.cwd());
        console.log('__dirname:', __dirname);

        try {
          // Check multiple possible locations
          const possiblePaths = [
            publicPath,
            path.join(__dirname, '..', 'dist', 'server', 'public'),
            path.join(process.cwd(), 'dist', 'server', 'public'),
            path.join(process.cwd(), 'dist', 'public'),
          ];

          for (const checkPath of possiblePaths) {
            if (fs.existsSync(checkPath)) {
              console.log(`Found static files at: ${checkPath}`);
              console.log('Contents:', fs.readdirSync(checkPath));

              // Check for index.html specifically
              const indexPath = path.join(checkPath, 'index.html');
              if (fs.existsSync(indexPath)) {
                console.log('✅ index.html found at:', indexPath);
              } else {
                console.log('❌ index.html NOT found at:', indexPath);
              }
            } else {
              console.log(`Static files NOT found at: ${checkPath}`);
            }
          }
        } catch (error) {
          console.error('Error checking static directories:', error);
        }
      }
    });

    // Handle graceful shutdown
    process.on('SIGTERM', handleShutdown);
    process.on('SIGINT', handleShutdown);
  } catch (err: unknown) {
    const error = err as { message?: string; code?: string };
    console.error('Failed to start server:', {
      error: error.message || 'Unknown error',
      code: error.code || 'UNKNOWN',
      timestamp: new Date().toISOString(),
=======
// Set NODE_ENV to production if not already set and we're in deployment mode
// Check for various deployment indicators
const isDeployment = process.env.REPLIT_DEPLOYMENT === 'true' || 
                     process.env.REPLIT_DEPLOYMENT === '1' ||
                     process.env.RAILWAY_ENVIRONMENT === 'production' ||
                     process.env.VERCEL === '1' ||
                     process.env.NETLIFY === 'true' ||
                     process.env.NODE_ENV === 'production';

if (!process.env.NODE_ENV && isDeployment) {
  process.env.NODE_ENV = 'production';
  console.log('Set NODE_ENV to production for deployment');
} else if (isDeployment && process.env.NODE_ENV !== 'production') {
  process.env.NODE_ENV = 'production';
  console.log('Forced NODE_ENV to production for deployment');
}

// Force development mode in Replit unless explicitly deployed
const IS_PRODUCTION = process.env.REPLIT_DEPLOYMENT === 'true' ||
                      process.env.RAILWAY_ENVIRONMENT === 'production' ||
                      process.env.VERCEL === '1' ||
                      process.env.NETLIFY === 'true' ||
                      process.argv.includes('--production');

console.log('Environment check:', {
  NODE_ENV: process.env.NODE_ENV,
  REPLIT_DEPLOYMENT: process.env.REPLIT_DEPLOYMENT,
  REPL_SLUG: process.env.REPL_SLUG,
  IS_PRODUCTION
});

// Static file serving and SPA setup based on environment

if (IS_PRODUCTION) {
  // Calculate the correct dist path relative to the compiled server location
  // When compiled, server files are in dist/server/, so we need to go up to dist/
  const distPath = path.join(__dirname, '..');

  console.log('Production mode - serving static files from:', distPath);

  // Serve static files from the dist directory (but not index.html)
  app.use(express.static(distPath, { index: false }));

  // Serve public assets
  app.use(express.static(path.join(__dirname, '..', '..', 'client', 'public')));

  // Frontend route - serve index.html for the frontend app
  app.get('/app', (req, res) => {
    const indexPath = path.join(distPath, 'index.html');
    res.sendFile(indexPath, (err) => {
      if (err) {
        console.error('Error serving index.html:', err);
        res.status(500).json({ error: 'Failed to load application' });
      }
    });
  });

  // SPA fallback for frontend routes only (excluding API and health check routes)
  app.get('*', (req, res) => {
    // Skip API routes - these should return 404 if not found
    if (req.path.startsWith('/api/')) {
      return res.status(404).json({ error: 'API route not found' });
    }

    // Health check routes are already handled above, so they won't reach here
    // Serve the index.html for all other SPA routes
    const indexPath = path.join(distPath, 'index.html');
    res.sendFile(indexPath, (err) => {
      if (err) {
        console.error('Error serving SPA fallback:', err);
        res.status(500).json({ error: 'Failed to load application' });
      }
    });
  });
} else {
  // Development mode - use Vite
  console.log('Development mode - using Vite');
  await setupVite(app, server);
}



// Start server with simplified startup for fast health checks
async function startServer() {
  const host = '0.0.0.0';
  const port = process.env.PORT ? parseInt(process.env.PORT) : 5000;

  console.log(`Starting server on ${host}:${port}`);

  return new Promise<void>((resolve, reject) => {
    server.listen(port, host, () => {
      console.log(`Server running on ${host}:${port}`);
      resolve();
>>>>>>> f33b4a75
    });
    server.on('error', reject);
  });
}

// Graceful shutdown function
async function handleShutdown() {
  console.log('Received shutdown signal, closing server...');

  try {
    // Shutdown services gracefully only if they were initialized
    try {
      const { serviceInitializer } = await import('./services/serviceInitializer');
      await serviceInitializer.shutdownServices();
    } catch (error) {
      console.log('Service initializer not loaded, skipping service shutdown');
    }

    // Close server connections
    server.close(() => {
      console.log('Server closed');
      process.exit(0);
    });

    // Force shutdown after timeout
    setTimeout(() => {
      console.error('Forced shutdown due to timeout');
      process.exit(1);
    }, 10000); // 10 seconds timeout
  } catch (error: unknown) {
    console.error(
      'Error during shutdown:',
      error instanceof Error ? error.message : 'Unknown error'
    );
    process.exit(1);
  }
}

// Start server immediately for fast health check responses
startServer()
  .then(() => {
    console.log('Server started successfully, health checks are now available');
    
    // Add graceful shutdown handlers
    process.on('SIGTERM', handleShutdown);
    process.on('SIGINT', handleShutdown);
    
    // Initialize services in background only in development mode
    const isDeployment = process.env.REPLIT_DEPLOYMENT === 'true' || 
                        process.env.NODE_ENV === 'production';
    
    if (!isDeployment) {
      // Only initialize services in development after a delay
      setTimeout(async () => {
        try {
          const { serviceInitializer } = await import('./services/serviceInitializer');
          await serviceInitializer.initializeServices();
          console.log('Background services initialized');
        } catch (error) {
          console.log('Background service initialization skipped:', error instanceof Error ? error.message : 'Unknown error');
        }
      }, 1000);
    } else {
      console.log('Deployment mode - skipping service initialization for faster startup');
    }
  })
  .catch((error) => {
    console.error('Failed to start server:', error);
    process.exit(1);
  });<|MERGE_RESOLUTION|>--- conflicted
+++ resolved
@@ -12,34 +12,9 @@
  **/
 import dotenv from 'dotenv';
 dotenv.config();
-<<<<<<< HEAD
 import express, { type Request, Response, NextFunction } from 'express';
 import { registerRoutes } from './routes';
 import { setupVite, serveStatic, log } from './vite';
-=======
-
-// Detect deployment mode and set NODE_ENV immediately
-const isDeploymentMode = process.env.REPLIT_DEPLOYMENT === 'true' || 
-                         process.env.REPLIT_DEPLOYMENT === '1' ||
-                         process.env.RAILWAY_ENVIRONMENT === 'production' ||
-                         process.env.VERCEL === '1' ||
-                         process.env.NETLIFY === 'true';
-
-// Force NODE_ENV to production during deployment BEFORE any imports
-if (isDeploymentMode || !process.env.NODE_ENV) {
-  process.env.NODE_ENV = 'production';
-  console.log('Set NODE_ENV to production for deployment');
-}
-
-console.log('Deployment mode check at startup:', {
-  REPLIT_DEPLOYMENT: process.env.REPLIT_DEPLOYMENT,
-  NODE_ENV: process.env.NODE_ENV,
-  isDeploymentMode
-});
-import express, { type Request, Response, NextFunction } from "express";
-import { registerRoutes } from "./routes";
-import { setupVite, serveStatic, log } from "./vite";
->>>>>>> f33b4a75
 import { fileURLToPath } from 'url';
 import { dirname } from 'path';
 import rateLimit from 'express-rate-limit';
@@ -52,7 +27,6 @@
 import { setAuthInfo } from './middleware/authMiddleware';
 import { handleStripeRedirects } from './middleware/stripeAuthMiddleware';
 import session from 'express-session';
-<<<<<<< HEAD
 import createMemoryStore from 'memorystore';
 import crypto from 'crypto';
 import { serviceInitializer } from './services/serviceInitializer';
@@ -64,13 +38,6 @@
 import { processMissingBiomarkersCron } from './cron/processMissingBiomarkers';
 import { healthCheck } from './utils/healthCheck';
 import fs from 'fs';
-=======
-import createMemoryStore from "memorystore";
-import crypto from "crypto";
-import path from "path";
-import stripeRoutes from './routes/stripe';
-import adminRoutes from './routes/admin';
->>>>>>> f33b4a75
 
 const __filename = fileURLToPath(import.meta.url);
 const __dirname = dirname(__filename);
@@ -125,18 +92,11 @@
     ttl: DAY_IN_MS, // Session TTL (time to live)
   }),
   cookie: {
-    secure: app.get('env') === 'production', // HTTPS only in production
-    httpOnly: true, // Prevent JavaScript access to cookies
-    maxAge: DAY_IN_MS,
-<<<<<<< HEAD
-    sameSite: app.get('env') === 'production' ? ('none' as const) : ('lax' as const), // Allow cross-site requests in production with HTTPS
-    path: '/',
-=======
-    sameSite: app.get('env') === 'production' ? 'none' : 'lax',
-    path: '/'
->>>>>>> f33b4a75
+    maxAge: 30 * 24 * 60 * 60 * 1000, // 30 days
+    sameSite: 'lax',
+    secure: process.env.NODE_ENV === 'production',
+    httpOnly: true,
   },
-  name: 'stacktracker.sid', // Custom name to avoid default "connect.sid"
 };
 
 // Apply secure cookies only with HTTPS in production
@@ -236,7 +196,6 @@
   });
 });
 
-<<<<<<< HEAD
 // Serve static files (images)
 app.use(express.static(path.join(__dirname, '..', 'client', 'public')));
 
@@ -348,104 +307,9 @@
       error: error.message || 'Unknown error',
       code: error.code || 'UNKNOWN',
       timestamp: new Date().toISOString(),
-=======
-// Set NODE_ENV to production if not already set and we're in deployment mode
-// Check for various deployment indicators
-const isDeployment = process.env.REPLIT_DEPLOYMENT === 'true' || 
-                     process.env.REPLIT_DEPLOYMENT === '1' ||
-                     process.env.RAILWAY_ENVIRONMENT === 'production' ||
-                     process.env.VERCEL === '1' ||
-                     process.env.NETLIFY === 'true' ||
-                     process.env.NODE_ENV === 'production';
-
-if (!process.env.NODE_ENV && isDeployment) {
-  process.env.NODE_ENV = 'production';
-  console.log('Set NODE_ENV to production for deployment');
-} else if (isDeployment && process.env.NODE_ENV !== 'production') {
-  process.env.NODE_ENV = 'production';
-  console.log('Forced NODE_ENV to production for deployment');
-}
-
-// Force development mode in Replit unless explicitly deployed
-const IS_PRODUCTION = process.env.REPLIT_DEPLOYMENT === 'true' ||
-                      process.env.RAILWAY_ENVIRONMENT === 'production' ||
-                      process.env.VERCEL === '1' ||
-                      process.env.NETLIFY === 'true' ||
-                      process.argv.includes('--production');
-
-console.log('Environment check:', {
-  NODE_ENV: process.env.NODE_ENV,
-  REPLIT_DEPLOYMENT: process.env.REPLIT_DEPLOYMENT,
-  REPL_SLUG: process.env.REPL_SLUG,
-  IS_PRODUCTION
-});
-
-// Static file serving and SPA setup based on environment
-
-if (IS_PRODUCTION) {
-  // Calculate the correct dist path relative to the compiled server location
-  // When compiled, server files are in dist/server/, so we need to go up to dist/
-  const distPath = path.join(__dirname, '..');
-
-  console.log('Production mode - serving static files from:', distPath);
-
-  // Serve static files from the dist directory (but not index.html)
-  app.use(express.static(distPath, { index: false }));
-
-  // Serve public assets
-  app.use(express.static(path.join(__dirname, '..', '..', 'client', 'public')));
-
-  // Frontend route - serve index.html for the frontend app
-  app.get('/app', (req, res) => {
-    const indexPath = path.join(distPath, 'index.html');
-    res.sendFile(indexPath, (err) => {
-      if (err) {
-        console.error('Error serving index.html:', err);
-        res.status(500).json({ error: 'Failed to load application' });
-      }
     });
-  });
-
-  // SPA fallback for frontend routes only (excluding API and health check routes)
-  app.get('*', (req, res) => {
-    // Skip API routes - these should return 404 if not found
-    if (req.path.startsWith('/api/')) {
-      return res.status(404).json({ error: 'API route not found' });
-    }
-
-    // Health check routes are already handled above, so they won't reach here
-    // Serve the index.html for all other SPA routes
-    const indexPath = path.join(distPath, 'index.html');
-    res.sendFile(indexPath, (err) => {
-      if (err) {
-        console.error('Error serving SPA fallback:', err);
-        res.status(500).json({ error: 'Failed to load application' });
-      }
-    });
-  });
-} else {
-  // Development mode - use Vite
-  console.log('Development mode - using Vite');
-  await setupVite(app, server);
-}
-
-
-
-// Start server with simplified startup for fast health checks
-async function startServer() {
-  const host = '0.0.0.0';
-  const port = process.env.PORT ? parseInt(process.env.PORT) : 5000;
-
-  console.log(`Starting server on ${host}:${port}`);
-
-  return new Promise<void>((resolve, reject) => {
-    server.listen(port, host, () => {
-      console.log(`Server running on ${host}:${port}`);
-      resolve();
->>>>>>> f33b4a75
-    });
-    server.on('error', reject);
-  });
+    process.exit(1);
+  }
 }
 
 // Graceful shutdown function
@@ -481,35 +345,5 @@
   }
 }
 
-// Start server immediately for fast health check responses
-startServer()
-  .then(() => {
-    console.log('Server started successfully, health checks are now available');
-    
-    // Add graceful shutdown handlers
-    process.on('SIGTERM', handleShutdown);
-    process.on('SIGINT', handleShutdown);
-    
-    // Initialize services in background only in development mode
-    const isDeployment = process.env.REPLIT_DEPLOYMENT === 'true' || 
-                        process.env.NODE_ENV === 'production';
-    
-    if (!isDeployment) {
-      // Only initialize services in development after a delay
-      setTimeout(async () => {
-        try {
-          const { serviceInitializer } = await import('./services/serviceInitializer');
-          await serviceInitializer.initializeServices();
-          console.log('Background services initialized');
-        } catch (error) {
-          console.log('Background service initialization skipped:', error instanceof Error ? error.message : 'Unknown error');
-        }
-      }, 1000);
-    } else {
-      console.log('Deployment mode - skipping service initialization for faster startup');
-    }
-  })
-  .catch((error) => {
-    console.error('Failed to start server:', error);
-    process.exit(1);
-  });+// Start services and server
+initializeAndStart().catch(console.error);