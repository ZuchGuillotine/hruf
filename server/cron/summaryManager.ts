--- conflicted
+++ resolved
@@ -1,9 +1,23 @@
+/**
+    * @description      : 
+    * @author           : 
+    * @group            : 
+    * @created          : 05/06/2025 - 14:00:36
+    * 
+    * MODIFICATION LOG
+    * - Version         : 1.0.0
+    * - Date            : 05/06/2025
+    * - Author          : 
+    * - Modification    : 
+**/
 // server/cron/summaryManager.ts
 
 import { advancedSummaryService } from '../services/advancedSummaryService';
 import { labSummaryService } from '../services/labSummaryService';
+import { db } from '../../db';
+import { sql } from 'drizzle-orm';
+import { labResults } from '../../db/schema';
 import cron from 'node-cron';
-import { sql } from 'drizzle-orm';
 import logger from '../utils/logger';
 
 /**
@@ -12,7 +26,7 @@
 class SummaryTaskManager {
   private dailyInterval: NodeJS.Timeout | null = null;
   private weeklyInterval: NodeJS.Timeout | null = null;
-  private labProcessingTask: ReturnType<typeof cron.schedule> | null = null;
+  private labProcessingTask: cron.ScheduledTask | null = null;
 
   /**
    * Start the daily summary task
@@ -154,14 +168,7 @@
       const todaySummaryId = await advancedSummaryService.generateDailySummary(userId, today);
 
       // Also generate or ensure yesterday's summary exists
-<<<<<<< HEAD
-      const yesterdaySummaryId = await advancedSummaryService.generateDailySummary(
-        userId,
-        yesterday
-      );
-=======
       const yesterdaySummaryId = await advancedSummaryService.generateDailySummary(userId, yesterday);
->>>>>>> f33b4a75
 
       logger.info(`Real-time summary completed for user ${userId}:`, {
         todaySummaryId,
@@ -176,30 +183,16 @@
   }
 
   /**
-   * Stop all scheduled tasks
-   */
-  /**
    * Start lab results processing task
    * @param hour Hour of the day to run the task (0-23)
    */
-<<<<<<< HEAD
-  /**
-   * Start lab results processing task
-   * @param hour Hour of the day to run the task (0-23)
-   */
   startLabProcessingTask(hour: number = 3): void {
     const cronSchedule = `0 0 ${hour} * * *`; // Run at specified hour daily
-
-    logger.info(`Scheduling lab processing task to run at ${hour}:00 AM daily`);
-
     this.labProcessingTask = cron.schedule(cronSchedule, async () => {
-      try {
-        logger.info('Running scheduled lab processing task');
-        await this.processUnprocessedLabResults();
-      } catch (error) {
-        logger.error('Error in scheduled lab processing task:', error);
-      }
+      logger.info('Starting scheduled lab results processing');
+      await this.processUnprocessedLabResults();
     });
+    logger.info(`Lab processing task scheduled for ${hour}:00 AM daily`);
   }
 
   /**
@@ -244,15 +237,6 @@
     } catch (error) {
       logger.error('Error in processing unprocessed lab results:', error);
     }
-=======
-  startLabProcessingTask(hour: number = 3): void {
-    const cronSchedule = `0 0 ${hour} * * *`; // Run at specified hour daily
-    this.labProcessingTask = cron.schedule(cronSchedule, async () => {
-      logger.info('Starting scheduled lab results processing');
-      await this.processUnprocessedLabResults();
-    });
-    logger.info(`Lab processing task scheduled for ${hour}:00 AM daily`);
->>>>>>> f33b4a75
   }
 
   stopAllTasks(): void {
@@ -271,12 +255,6 @@
       this.labProcessingTask = null;
     }
 
-    if (this.labProcessingTask) {
-      this.labProcessingTask.stop();
-      this.labProcessingTask = null;
-      logger.info('Lab processing task stopped');
-    }
-
     logger.info('All summary tasks stopped');
   }
 }
