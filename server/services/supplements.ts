--- conflicted
+++ resolved
@@ -1,7 +1,8 @@
-import { supplementReference } from '@db/schema';
-import { db } from '@db';
-import { sql } from 'drizzle-orm';
-import { Trie } from '../utils/trie';
+
+import { supplementReference } from "@db/schema";
+import { db } from "@db";
+import { sql } from "drizzle-orm";
+import { Trie } from "../utils/trie";
 
 class SupplementService {
   private trie: Trie;
@@ -25,34 +26,6 @@
   }
 
   async initialize() {
-<<<<<<< HEAD
-    try {
-      console.log('Initializing supplement service...');
-
-      // Load most frequently accessed supplements first
-      const commonSupplements = await db
-        .select({
-          id: supplementReference.id,
-          name: supplementReference.name,
-          category: supplementReference.category,
-        })
-        .from(supplementReference)
-        .limit(this.PAGE_SIZE);
-
-      this.trie = new Trie();
-      this.loadSupplements(commonSupplements);
-
-      this.initialized = true;
-      this.scheduleCacheRefresh();
-
-      // Load remaining supplements in background
-      this.loadRemainingSupplements();
-
-      console.log('Supplement service initialized with common supplements');
-    } catch (error) {
-      console.error('Error initializing supplement service:', error);
-      throw error;
-=======
     // Minimal initialization - just mark as ready for lazy loading
     this.initialized = true;
     console.log("Supplement service initialized for lazy loading");
@@ -65,7 +38,6 @@
     if (this.loading) {
       // If already loading, wait for it to complete
       return this.loadingPromise || Promise.resolve();
->>>>>>> f33b4a75
     }
 
     if (this.trie && this.trie.search('vitamin', 1).length > 0) {
@@ -73,29 +45,6 @@
       return;
     }
 
-<<<<<<< HEAD
-  private async loadRemainingSupplements() {
-    let offset = this.PAGE_SIZE;
-
-    while (true) {
-      const supplements = await db
-        .select({
-          id: supplementReference.id,
-          name: supplementReference.name,
-          category: supplementReference.category,
-        })
-        .from(supplementReference)
-        .offset(offset)
-        .limit(this.PAGE_SIZE);
-
-      if (supplements.length === 0) break;
-
-      this.loadSupplements(supplements);
-      offset += this.PAGE_SIZE;
-
-      // Small delay to prevent overwhelming the system
-      await new Promise((resolve) => setTimeout(resolve, 100));
-=======
     this.loading = true;
     this.loadingPromise = this.loadSupplementsInBackground();
     
@@ -149,7 +98,6 @@
       }
     } catch (error) {
       console.error("Error during background supplement loading:", error);
->>>>>>> f33b4a75
     }
   }
 
@@ -202,7 +150,7 @@
   async search(query: string, limit: number = 4) {
     try {
       if (!this.initialized) {
-        console.warn('Supplement service not initialized, initializing now...');
+        console.warn("Supplement service not initialized, initializing now...");
         await this.initialize();
       }
 
@@ -213,12 +161,8 @@
 
       // Try trie search first
       const trieResults = this.trie.search(query, limit);
-<<<<<<< HEAD
-
-=======
       
       // If trie has sufficient results, return them
->>>>>>> f33b4a75
       if (trieResults.length >= limit) {
         console.log(`Trie search returned ${trieResults.length} results`);
         return trieResults;
@@ -230,7 +174,7 @@
         .select({
           id: supplementReference.id,
           name: supplementReference.name,
-          category: supplementReference.category,
+          category: supplementReference.category
         })
         .from(supplementReference)
         .where(sql`LOWER(name) LIKE LOWER(${`%${query}%`})`)
@@ -246,7 +190,7 @@
       
       return combinedResults;
     } catch (error) {
-      console.error('Error in supplement search:', error);
+      console.error("Error in supplement search:", error);
       return [];
     }
   }
