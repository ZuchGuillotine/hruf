import { LRUCache } from 'lru-cache';
import logger from '../utils/logger';
import { openai } from '../openai';
import { db } from '../../db';
import {
  logEmbeddings,
  summaryEmbeddings,
  logSummaries,
  qualitativeLogs,
  supplementLogs,
  supplements,
  labResults,
} from '../../db/schema';
import { and, eq, sql, desc, notInArray, gte } from 'drizzle-orm';

class EmbeddingService {
  // Constants
  private EMBEDDING_MODEL = 'text-embedding-ada-002';
  private EMBEDDING_DIMENSIONS = 1536;
  private BATCH_SIZE = 5; // Number of items to process in a batch
  private SIMILARITY_THRESHOLD = 0.75; // Cosine similarity threshold

  // LRU Cache for embeddings
  private embeddingCache: LRUCache<string, number[]> | null = null;

  constructor() {
    // Check deployment mode using environment variables directly
    const isDeploymentMode = process.env.REPLIT_DEPLOYMENT === 'true' || 
                             process.env.REPLIT_DEPLOYMENT === '1' ||
                             process.env.RAILWAY_ENVIRONMENT === 'production' ||
                             process.env.VERCEL === '1' ||
                             process.env.NETLIFY === 'true';

    if (isDeploymentMode) {
      // Skip ALL initialization during deployment for faster startup
      console.log('DEPLOYMENT MODE - Skipping embedding service initialization');
      return;
    }

    // Initialize cache with TTL of 1 day and max size of 500 entries
    this.embeddingCache = new LRUCache({
      max: 500,
      ttl: 1000 * 60 * 60 * 24, // 24 hours
      allowStale: false,
    });

    logger.info('Embedding service initialized with LRU cache');
  }

  /**
   * Initialize the embedding service
   * Verifies OpenAI connection and database setup
   * @returns Promise<boolean> indicating initialization success
   */
  async initialize(testQuery?: string): Promise<boolean> {
    try {
      logger.info('Initializing EmbeddingService...');

      // Verify OpenAI connectivity with a test embedding
      const testText = testQuery || 'Test embedding service initialization';
      const testEmbedding = await this.generateEmbedding(testText);

      if (!testEmbedding || testEmbedding.length !== this.EMBEDDING_DIMENSIONS) {
        logger.error('Test embedding generation failed: incorrect dimensions');
        return false;
      }

      logger.info('EmbeddingService initialized successfully');
      return true;
    } catch (error) {
      logger.error('EmbeddingService initialization failed:', error);
      return false;
    }
  }

  /**
   * Generate an embedding for a text string with caching
   */
  async generateEmbedding(text: string): Promise<number[]> {
    try {
<<<<<<< HEAD
      // Create a cache key - use a hash of the text to avoid key size issues
      const cacheKey = this.hashText(text);

      // Check cache first
      const cachedEmbedding = this.embeddingCache.get(cacheKey);
      if (cachedEmbedding) {
        logger.debug('Cache hit for embedding', {
          textLength: text.length,
          textPreview: text.substring(0, 50) + '...',
=======
      // Skip cache operations if in deployment mode or cache not initialized
      if (this.embeddingCache) {
        // Create a cache key - use a hash of the text to avoid key size issues
        const cacheKey = this.hashText(text);

        // Check cache first
        const cachedEmbedding = this.embeddingCache.get(cacheKey);
        if (cachedEmbedding) {
          logger.debug('Cache hit for embedding', {
            textLength: text.length,
            textPreview: text.substring(0, 50) + '...'
          });
          return cachedEmbedding;
        }

        logger.debug('Cache miss, generating embedding', {
          textLength: text.length
        });
      } else {
        logger.debug('Cache not available, generating embedding directly', {
          textLength: text.length
>>>>>>> f33b4a75
        });
      }

<<<<<<< HEAD
      // Not in cache, generate embedding
      logger.debug('Cache miss, generating embedding', {
        textLength: text.length,
      });

=======
>>>>>>> f33b4a75
      const response = await openai.embeddings.create({
        model: this.EMBEDDING_MODEL,
        input: text,
      });

      const embedding = response.data[0].embedding;

      // Store in cache if available
      if (this.embeddingCache) {
        const cacheKey = this.hashText(text);
        this.embeddingCache.set(cacheKey, embedding);
      }

      return embedding;
    } catch (error) {
      logger.error('Error generating embedding:', {
        error: error instanceof Error ? error.message : String(error),
        text: text.substring(0, 100) + '...',
      });
      throw error;
    }
  }

  /**
   * Generate a simple hash of text for cache keys
   */
  private hashText(text: string): string {
    let hash = 0;
    for (let i = 0; i < text.length; i++) {
      const char = text.charCodeAt(i);
      hash = (hash << 5) - hash + char;
      hash = hash & hash; // Convert to 32bit integer
    }
    return 'emb_' + Math.abs(hash).toString(36);
  }

  /**
   * Create an embedding for a qualitative log and store it
   */
  async createLogEmbedding(
    logId: number,
    content: string,
    logType: 'qualitative' | 'quantitative'
  ): Promise<void> {
    try {
      // Check if embedding already exists
      const existingEmbedding = await db
        .select()
        .from(logEmbeddings)
        .where(and(eq(logEmbeddings.logId, logId), eq(logEmbeddings.logType, logType)))
        .limit(1);

      if (existingEmbedding.length > 0) {
        logger.debug(`Embedding already exists for ${logType} log ${logId}`);
        return;
      }

      const embedding = await this.generateEmbedding(content);

      await db.insert(logEmbeddings).values({
        logId,
        logType,
        embedding,
      });

      logger.info(`Created embedding for ${logType} log ${logId}`);
    } catch (error) {
      logger.error(`Failed to create embedding for ${logType} log ${logId}:`, error);
      throw error;
    }
  }

  /**
   * Create an embedding for a summary and store it
   */
  async createSummaryEmbedding(summaryId: number, content: string): Promise<void> {
    try {
      // Check if embedding already exists
      const existingEmbedding = await db
        .select()
        .from(summaryEmbeddings)
        .where(eq(summaryEmbeddings.summaryId, summaryId))
        .limit(1);

      if (existingEmbedding.length > 0) {
        logger.debug(`Embedding already exists for summary ${summaryId}`);
        return;
      }

      const embedding = await this.generateEmbedding(content);

      await db.insert(summaryEmbeddings).values({
        summaryId,
        embedding,
      });

      logger.info(`Created embedding for summary ${summaryId}`);
    } catch (error) {
      logger.error(`Failed to create embedding for summary ${summaryId}:`, error);
      throw error;
    }
  }

  async findSimilarContent(query: string, userId: number, limit: number = 5): Promise<any[]> {
    try {
      logger.info(
        `Finding similar content for user ${userId} with query: "${query.substring(0, 50)}..."`
      );

      // Generate embedding for the query
      const queryEmbedding = await this.generateEmbedding(query);
      logger.info(`Generated embedding for query with dimensions: ${queryEmbedding.length}`);

      // First, try vector search with proper casting for similarity search
      let similarContent = [];

      try {
        // Query for similar summaries with proper type casting
        const similarSummariesResult = await db.execute(sql`
          SELECT 
            summary_id, 
            NULL as log_id,
            NULL as log_type,
            1 - (embedding <=> ${sql.array(queryEmbedding)}::vector(1536)) as similarity
          FROM 
            summary_embeddings
          JOIN 
            log_summaries ON summary_id = log_summaries.id
          WHERE 
            log_summaries.user_id = ${userId}
          ORDER BY 
            embedding <=> ${sql.array(queryEmbedding)}::vector(1536)
          LIMIT ${limit}
        `);

        // Query for similar logs with proper type casting
        const similarLogsResult = await db.execute(sql`
          SELECT 
            NULL as summary_id,
            log_id, 
            log_type,
            1 - (embedding <=> ${queryEmbedding}::vector(1536)) as similarity
          FROM 
            log_embeddings
          WHERE 
            EXISTS (
              SELECT 1 FROM qualitative_logs 
              WHERE qualitative_logs.id = log_id AND qualitative_logs.user_id = ${userId}
            )
          ORDER BY 
            embedding <=> ${queryEmbedding}::vector(1536)
          LIMIT ${limit}
        `);

        // Process results - ensuring they're array-like
        const summaries = Array.isArray(similarSummariesResult)
          ? similarSummariesResult
          : similarSummariesResult.rows || [];

        const logs = Array.isArray(similarLogsResult)
          ? similarLogsResult
          : similarLogsResult.rows || [];

        // Combine and sort by similarity
        similarContent = [...summaries, ...logs]
          .sort((a, b) => b.similarity - a.similarity)
          .filter((item) => item.similarity > this.SIMILARITY_THRESHOLD)
          .slice(0, limit);

        logger.info(`Vector search successful: found ${similarContent.length} relevant items`);
      } catch (vectorError) {
        // Log the vector search error but continue with fallback
        logger.error('Vector search failed, using fallback method:', {
          error: vectorError instanceof Error ? vectorError.message : String(vectorError),
          stack: vectorError instanceof Error ? vectorError.stack : undefined,
        });

        // Fall back to recent content if vector search fails
        similarContent = await this.getFallbackContent(userId, limit);
      }

      // Enrich content with actual data from database
      return await this.enrichContentWithData(similarContent, userId);
    } catch (error) {
      logger.error('Error finding similar content:', {
        error: error instanceof Error ? error.message : String(error),
        stack: error instanceof Error ? error.stack : undefined,
        userId,
        timestamp: new Date().toISOString(),
      });
      return [];
    }
  }

  // New fallback method to get recent content when vector search fails
  private async getFallbackContent(userId: number, limit: number): Promise<any[]> {
    try {
      logger.info(`Using fallback content retrieval for user ${userId}`);

      // Get recent summaries
      const recentSummaries = await db
        .select({
          id: logSummaries.id,
          content: logSummaries.content,
          summaryType: logSummaries.summaryType,
          startDate: logSummaries.startDate,
          endDate: logSummaries.endDate,
        })
        .from(logSummaries)
        .where(eq(logSummaries.userId, userId))
        .orderBy(desc(logSummaries.createdAt))
        .limit(limit);

      // Get recent qualitative logs (non-query type)
      const recentLogs = await db
        .select({
          id: qualitativeLogs.id,
          type: qualitativeLogs.type,
        })
        .from(qualitativeLogs)
        .where(and(eq(qualitativeLogs.userId, userId), notInArray(qualitativeLogs.type, ['query'])))
        .orderBy(desc(qualitativeLogs.createdAt))
        .limit(limit);

      // Format to match vector search results
      const formattedSummaries = recentSummaries.map((summary) => ({
        summary_id: summary.id,
        log_id: null,
        log_type: null,
        similarity: 0.8, // Default similarity for fallback content
      }));

      const formattedLogs = recentLogs.map((log) => ({
        summary_id: null,
        log_id: log.id,
        log_type: 'qualitative',
        similarity: 0.7, // Slightly lower default similarity than summaries
      }));

      // Combine and return
      return [...formattedSummaries, ...formattedLogs].slice(0, limit);
    } catch (error) {
      logger.error('Fallback content retrieval failed:', error);
      return [];
    }
  }

  // New helper to enrich content with actual data
  /**
   * Create an embedding for a lab result summary
   */
  async createLabEmbedding(labId: number, content: string): Promise<void> {
    try {
      // Generate embedding for the lab summary
      const embedding = await this.generateEmbedding(content);

      // Update the lab result with the embedding
      await db
        .update(labResults)
        .set({
          metadata: {
            ...(await db.select().from(labResults).where(eq(labResults.id, labId)).limit(1))[0]
              ?.metadata,
            embedding,
          },
        })
        .where(eq(labResults.id, labId));

      logger.info(`Created embedding for lab result ${labId}`);
    } catch (error) {
      logger.error(`Failed to create embedding for lab result ${labId}:`, error);
      throw error;
    }
  }

  /**
   * Find lab results similar to the query
   */
  async findSimilarLabContent(userId: number, query: string, limit: number = 3): Promise<any[]> {
    try {
      // Generate embedding for the query
      const queryEmbedding = await this.generateEmbedding(query);

      // First try vector search if metadata has embeddings
      const userLabResults = await db
        .select()
        .from(labResults)
        .where(eq(labResults.userId, userId));

      // Filter lab results that have embeddings
      const labsWithEmbeddings = userLabResults.filter(
        (lab) => lab.metadata && lab.metadata.embedding
      );

      if (labsWithEmbeddings.length > 0) {
        // Calculate similarity scores
        const scoredLabs = labsWithEmbeddings.map((lab) => {
          // Calculate cosine similarity
          const similarity = this.calculateCosineSimilarity(queryEmbedding, lab.metadata.embedding);

          return {
            ...lab,
            similarity,
          };
        });

        // Sort by similarity and take top results
        return scoredLabs
          .sort((a, b) => b.similarity - a.similarity)
          .filter((lab) => lab.similarity > this.SIMILARITY_THRESHOLD)
          .slice(0, limit);
      }

      // If no embeddings found, return empty array
      return [];
    } catch (error) {
      logger.error(`Error finding similar lab content:`, error);
      return [];
    }
  }

  /**
   * Calculate cosine similarity between two vectors
   */
  private calculateCosineSimilarity(vecA: number[], vecB: number[]): number {
    let dotProduct = 0;
    let normA = 0;
    let normB = 0;

    for (let i = 0; i < vecA.length; i++) {
      dotProduct += vecA[i] * vecB[i];
      normA += vecA[i] * vecA[i];
      normB += vecB[i] * vecB[i];
    }

    normA = Math.sqrt(normA);
    normB = Math.sqrt(normB);

    if (normA === 0 || normB === 0) {
      return 0;
    }

    return dotProduct / (normA * normB);
  }

  private async enrichContentWithData(contentItems: any[], userId: number): Promise<any[]> {
    const result = [];

    for (const item of contentItems) {
      try {
        if (item.summary_id) {
          // It's a summary
          const [summary] = await db
            .select()
            .from(logSummaries)
            .where(eq(logSummaries.id, item.summary_id))
            .limit(1);

          if (summary) {
            result.push({
              ...summary,
              similarity: item.similarity,
              type: 'summary',
            });
          }
        } else if (item.log_id) {
          // It's a log
          if (item.log_type === 'qualitative') {
            const [log] = await db
              .select()
              .from(qualitativeLogs)
              .where(eq(qualitativeLogs.id, item.log_id))
              .limit(1);

            if (log) {
              result.push({
                ...log,
                similarity: item.similarity,
                type: 'qualitative_log',
              });
            }
          } else {
            // Quantitative log
            const [log] = await db
              .select({
                id: supplementLogs.id,
                userId: supplementLogs.userId,
                takenAt: supplementLogs.takenAt,
                notes: supplementLogs.notes,
                effects: supplementLogs.effects,
                name: supplements.name,
                dosage: supplements.dosage,
                frequency: supplements.frequency,
              })
              .from(supplementLogs)
              .leftJoin(supplements, eq(supplements.id, supplementLogs.supplementId))
              .where(eq(supplementLogs.id, item.log_id))
              .limit(1);

            if (log) {
              result.push({
                ...log,
                similarity: item.similarity,
                type: 'quantitative_log',
              });
            }
          }
        }
      } catch (itemError) {
        logger.error(`Error enriching content item:`, {
          error: itemError instanceof Error ? itemError.message : String(itemError),
          itemId: item.summary_id || item.log_id,
          itemType: item.summary_id ? 'summary' : item.log_type,
        });
        // Continue with other items
      }
    }

    return result;
  }
}

const embeddingService = new EmbeddingService();
export { embeddingService, EmbeddingService as initialize };
export default embeddingService;<|MERGE_RESOLUTION|>--- conflicted
+++ resolved
@@ -2,20 +2,12 @@
 import logger from '../utils/logger';
 import { openai } from '../openai';
 import { db } from '../../db';
-import {
-  logEmbeddings,
-  summaryEmbeddings,
-  logSummaries,
-  qualitativeLogs,
-  supplementLogs,
-  supplements,
-  labResults,
-} from '../../db/schema';
+import { logEmbeddings, summaryEmbeddings, logSummaries, qualitativeLogs, supplementLogs, supplements, labResults } from '../../db/schema';
 import { and, eq, sql, desc, notInArray, gte } from 'drizzle-orm';
 
 class EmbeddingService {
   // Constants
-  private EMBEDDING_MODEL = 'text-embedding-ada-002';
+  private EMBEDDING_MODEL = "text-embedding-ada-002";
   private EMBEDDING_DIMENSIONS = 1536;
   private BATCH_SIZE = 5; // Number of items to process in a batch
   private SIMILARITY_THRESHOLD = 0.75; // Cosine similarity threshold
@@ -41,7 +33,7 @@
     this.embeddingCache = new LRUCache({
       max: 500,
       ttl: 1000 * 60 * 60 * 24, // 24 hours
-      allowStale: false,
+      allowStale: false
     });
 
     logger.info('Embedding service initialized with LRU cache');
@@ -57,7 +49,7 @@
       logger.info('Initializing EmbeddingService...');
 
       // Verify OpenAI connectivity with a test embedding
-      const testText = testQuery || 'Test embedding service initialization';
+      const testText = testQuery || "Test embedding service initialization";
       const testEmbedding = await this.generateEmbedding(testText);
 
       if (!testEmbedding || testEmbedding.length !== this.EMBEDDING_DIMENSIONS) {
@@ -78,17 +70,6 @@
    */
   async generateEmbedding(text: string): Promise<number[]> {
     try {
-<<<<<<< HEAD
-      // Create a cache key - use a hash of the text to avoid key size issues
-      const cacheKey = this.hashText(text);
-
-      // Check cache first
-      const cachedEmbedding = this.embeddingCache.get(cacheKey);
-      if (cachedEmbedding) {
-        logger.debug('Cache hit for embedding', {
-          textLength: text.length,
-          textPreview: text.substring(0, 50) + '...',
-=======
       // Skip cache operations if in deployment mode or cache not initialized
       if (this.embeddingCache) {
         // Create a cache key - use a hash of the text to avoid key size issues
@@ -110,21 +91,12 @@
       } else {
         logger.debug('Cache not available, generating embedding directly', {
           textLength: text.length
->>>>>>> f33b4a75
         });
       }
 
-<<<<<<< HEAD
-      // Not in cache, generate embedding
-      logger.debug('Cache miss, generating embedding', {
-        textLength: text.length,
-      });
-
-=======
->>>>>>> f33b4a75
       const response = await openai.embeddings.create({
         model: this.EMBEDDING_MODEL,
-        input: text,
+        input: text
       });
 
       const embedding = response.data[0].embedding;
@@ -139,7 +111,7 @@
     } catch (error) {
       logger.error('Error generating embedding:', {
         error: error instanceof Error ? error.message : String(error),
-        text: text.substring(0, 100) + '...',
+        text: text.substring(0, 100) + '...'
       });
       throw error;
     }
@@ -152,7 +124,7 @@
     let hash = 0;
     for (let i = 0; i < text.length; i++) {
       const char = text.charCodeAt(i);
-      hash = (hash << 5) - hash + char;
+      hash = ((hash << 5) - hash) + char;
       hash = hash & hash; // Convert to 32bit integer
     }
     return 'emb_' + Math.abs(hash).toString(36);
@@ -161,17 +133,18 @@
   /**
    * Create an embedding for a qualitative log and store it
    */
-  async createLogEmbedding(
-    logId: number,
-    content: string,
-    logType: 'qualitative' | 'quantitative'
-  ): Promise<void> {
+  async createLogEmbedding(logId: number, content: string, logType: 'qualitative' | 'quantitative'): Promise<void> {
     try {
       // Check if embedding already exists
       const existingEmbedding = await db
         .select()
         .from(logEmbeddings)
-        .where(and(eq(logEmbeddings.logId, logId), eq(logEmbeddings.logType, logType)))
+        .where(
+          and(
+            eq(logEmbeddings.logId, logId),
+            eq(logEmbeddings.logType, logType)
+          )
+        )
         .limit(1);
 
       if (existingEmbedding.length > 0) {
@@ -184,7 +157,7 @@
       await db.insert(logEmbeddings).values({
         logId,
         logType,
-        embedding,
+        embedding
       });
 
       logger.info(`Created embedding for ${logType} log ${logId}`);
@@ -215,7 +188,7 @@
 
       await db.insert(summaryEmbeddings).values({
         summaryId,
-        embedding,
+        embedding
       });
 
       logger.info(`Created embedding for summary ${summaryId}`);
@@ -227,9 +200,7 @@
 
   async findSimilarContent(query: string, userId: number, limit: number = 5): Promise<any[]> {
     try {
-      logger.info(
-        `Finding similar content for user ${userId} with query: "${query.substring(0, 50)}..."`
-      );
+      logger.info(`Finding similar content for user ${userId} with query: "${query.substring(0, 50)}..."`);
 
       // Generate embedding for the query
       const queryEmbedding = await this.generateEmbedding(query);
@@ -277,18 +248,18 @@
         `);
 
         // Process results - ensuring they're array-like
-        const summaries = Array.isArray(similarSummariesResult)
-          ? similarSummariesResult
-          : similarSummariesResult.rows || [];
+        const summaries = Array.isArray(similarSummariesResult) 
+          ? similarSummariesResult 
+          : (similarSummariesResult.rows || []);
 
         const logs = Array.isArray(similarLogsResult)
           ? similarLogsResult
-          : similarLogsResult.rows || [];
+          : (similarLogsResult.rows || []);
 
         // Combine and sort by similarity
         similarContent = [...summaries, ...logs]
-          .sort((a, b) => b.similarity - a.similarity)
-          .filter((item) => item.similarity > this.SIMILARITY_THRESHOLD)
+          .sort((a, b) => (b.similarity - a.similarity))
+          .filter(item => item.similarity > this.SIMILARITY_THRESHOLD)
           .slice(0, limit);
 
         logger.info(`Vector search successful: found ${similarContent.length} relevant items`);
@@ -296,7 +267,7 @@
         // Log the vector search error but continue with fallback
         logger.error('Vector search failed, using fallback method:', {
           error: vectorError instanceof Error ? vectorError.message : String(vectorError),
-          stack: vectorError instanceof Error ? vectorError.stack : undefined,
+          stack: vectorError instanceof Error ? vectorError.stack : undefined
         });
 
         // Fall back to recent content if vector search fails
@@ -310,7 +281,7 @@
         error: error instanceof Error ? error.message : String(error),
         stack: error instanceof Error ? error.stack : undefined,
         userId,
-        timestamp: new Date().toISOString(),
+        timestamp: new Date().toISOString()
       });
       return [];
     }
@@ -328,7 +299,7 @@
           content: logSummaries.content,
           summaryType: logSummaries.summaryType,
           startDate: logSummaries.startDate,
-          endDate: logSummaries.endDate,
+          endDate: logSummaries.endDate
         })
         .from(logSummaries)
         .where(eq(logSummaries.userId, userId))
@@ -339,26 +310,31 @@
       const recentLogs = await db
         .select({
           id: qualitativeLogs.id,
-          type: qualitativeLogs.type,
+          type: qualitativeLogs.type
         })
         .from(qualitativeLogs)
-        .where(and(eq(qualitativeLogs.userId, userId), notInArray(qualitativeLogs.type, ['query'])))
+        .where(
+          and(
+            eq(qualitativeLogs.userId, userId),
+            notInArray(qualitativeLogs.type, ['query'])
+          )
+        )
         .orderBy(desc(qualitativeLogs.createdAt))
         .limit(limit);
 
       // Format to match vector search results
-      const formattedSummaries = recentSummaries.map((summary) => ({
+      const formattedSummaries = recentSummaries.map(summary => ({
         summary_id: summary.id,
         log_id: null,
         log_type: null,
-        similarity: 0.8, // Default similarity for fallback content
+        similarity: 0.8 // Default similarity for fallback content
       }));
 
-      const formattedLogs = recentLogs.map((log) => ({
+      const formattedLogs = recentLogs.map(log => ({
         summary_id: null,
         log_id: log.id,
         log_type: 'qualitative',
-        similarity: 0.7, // Slightly lower default similarity than summaries
+        similarity: 0.7 // Slightly lower default similarity than summaries
       }));
 
       // Combine and return
@@ -379,14 +355,12 @@
       const embedding = await this.generateEmbedding(content);
 
       // Update the lab result with the embedding
-      await db
-        .update(labResults)
+      await db.update(labResults)
         .set({
           metadata: {
-            ...(await db.select().from(labResults).where(eq(labResults.id, labId)).limit(1))[0]
-              ?.metadata,
-            embedding,
-          },
+            ...(await db.select().from(labResults).where(eq(labResults.id, labId)).limit(1))[0]?.metadata,
+            embedding
+          }
         })
         .where(eq(labResults.id, labId));
 
@@ -413,25 +387,28 @@
 
       // Filter lab results that have embeddings
       const labsWithEmbeddings = userLabResults.filter(
-        (lab) => lab.metadata && lab.metadata.embedding
+        lab => lab.metadata && lab.metadata.embedding
       );
 
       if (labsWithEmbeddings.length > 0) {
         // Calculate similarity scores
-        const scoredLabs = labsWithEmbeddings.map((lab) => {
+        const scoredLabs = labsWithEmbeddings.map(lab => {
           // Calculate cosine similarity
-          const similarity = this.calculateCosineSimilarity(queryEmbedding, lab.metadata.embedding);
+          const similarity = this.calculateCosineSimilarity(
+            queryEmbedding,
+            lab.metadata.embedding
+          );
 
           return {
             ...lab,
-            similarity,
+            similarity
           };
         });
 
         // Sort by similarity and take top results
         return scoredLabs
           .sort((a, b) => b.similarity - a.similarity)
-          .filter((lab) => lab.similarity > this.SIMILARITY_THRESHOLD)
+          .filter(lab => lab.similarity > this.SIMILARITY_THRESHOLD)
           .slice(0, limit);
       }
 
@@ -484,7 +461,7 @@
             result.push({
               ...summary,
               similarity: item.similarity,
-              type: 'summary',
+              type: 'summary'
             });
           }
         } else if (item.log_id) {
@@ -500,7 +477,7 @@
               result.push({
                 ...log,
                 similarity: item.similarity,
-                type: 'qualitative_log',
+                type: 'qualitative_log'
               });
             }
           } else {
@@ -514,7 +491,7 @@
                 effects: supplementLogs.effects,
                 name: supplements.name,
                 dosage: supplements.dosage,
-                frequency: supplements.frequency,
+                frequency: supplements.frequency
               })
               .from(supplementLogs)
               .leftJoin(supplements, eq(supplements.id, supplementLogs.supplementId))
@@ -525,7 +502,7 @@
               result.push({
                 ...log,
                 similarity: item.similarity,
-                type: 'quantitative_log',
+                type: 'quantitative_log'
               });
             }
           }
@@ -534,7 +511,7 @@
         logger.error(`Error enriching content item:`, {
           error: itemError instanceof Error ? itemError.message : String(itemError),
           itemId: item.summary_id || item.log_id,
-          itemType: item.summary_id ? 'summary' : item.log_type,
+          itemType: item.summary_id ? 'summary' : item.log_type
         });
         // Continue with other items
       }
