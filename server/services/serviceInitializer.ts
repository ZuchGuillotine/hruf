--- conflicted
+++ resolved
@@ -67,17 +67,7 @@
         logger.info('Scheduled tasks not started in development/deployment mode');
       }
     } catch (error) {
-<<<<<<< HEAD
-      logger.error('Service initialization failed:', {
-        error: error instanceof Error ? error.message : String(error),
-        stack: error instanceof Error ? error.stack : undefined,
-      });
-
-      // Even if initialization fails, we'll continue running the app
-      // This allows the app to function with reduced capabilities
-=======
       logger.error('Failed to start scheduled tasks (continuing):', error);
->>>>>>> f33b4a75
     }
 
     logger.info('Background service initialization completed');
@@ -151,13 +141,11 @@
         logger.info('Preloading PDF processing modules...');
         try {
           // Dynamically import pdf-parse to ensure it's loaded correctly
-          import('pdf-parse')
-            .then(() => {
-              logger.info('PDF processing module loaded successfully');
-            })
-            .catch((err) => {
-              logger.warn('PDF processing module preload warning (non-fatal):', err);
-            });
+          import('pdf-parse').then(() => {
+            logger.info('PDF processing module loaded successfully');
+          }).catch(err => {
+            logger.warn('PDF processing module preload warning (non-fatal):', err);
+          });
         } catch (moduleError) {
           logger.warn('Module preloading warning (non-fatal):', moduleError);
         }
